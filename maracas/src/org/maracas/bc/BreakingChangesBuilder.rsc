module org::maracas::bc::BreakingChangesBuilder

import IO;
import Boolean;
import lang::java::m3::AST;
import lang::java::m3::Core;
import lang::java::m3::TypeSymbol;
import org::maracas::bc::BreakingChanges;
import org::maracas::config::Options;
import org::maracas::diff::CodeSimilarityMatcher;
import org::maracas::io::properties::IO;
import org::maracas::diff::Matcher;
import Relation;
import Set;
import String;
import Type;


@memo M3 getRemovals(M3 m3Old, M3 m3New) = diffJavaM3(m3Old.id, [m3Old, m3New]);
@memo M3 getAdditions(M3 m3Old, M3 m3New) = diffJavaM3(m3Old.id, [m3New, m3Old]);

@memo
BreakingChanges createClassBC(M3 m3Old, M3 m3New, loc optionsFile = |project://maracas/config/config.properties|) {
	removals = getRemovals(m3Old, m3New);
	additions = getAdditions(m3Old, m3New);
	
	id = createBCId(m3Old, m3New);
	bc = class(id);
	bc.options = readProperties(optionsFile);
	bc.changedAccessModifier = changedAccessModifier(removals, additions, bc);
	bc.changedFinalModifier = changedFinalModifier(removals, additions, bc);
	bc.changedStaticModifier = changedStaticModifier(removals, additions, bc);
	bc.changedAbstractModifier = changedAbstractModifier(removals, additions, bc);
	//TODO: moved
	bc.deprecated = deprecated(m3Old, m3New, bc);
	//bc.removed = removed(m3Old, additions, bc);
	bc.renamed = renamed(removals, additions, bc);
	
	//return postproc(bc);
	return bc;
}

@memo
BreakingChanges createMethodBC(M3 m3Old, M3 m3New, loc optionsFile = |project://maracas/config/config.properties|) {
	removals = getRemovals(m3Old, m3New);
	additions = getAdditions(m3Old, m3New);
	
	//iprintln("Removals");
	//iprintln(removals);
	//iprintln("Additions");
	//iprintln(additions);
	
	id = createBCId(m3Old, m3New);
	bc = method(id);
	bc.options = readProperties(optionsFile);
	bc.changedAccessModifier = changedAccessModifier(removals, additions, bc);
	bc.changedFinalModifier = changedFinalModifier(removals, additions, bc);
	bc.changedStaticModifier = changedStaticModifier(removals, additions, bc);
<<<<<<< HEAD
=======
	bc.changedAbstractModifier = changedAbstractModifier(removals, additions, bc);
	//TODO: moved
	bc.deprecated = deprecated(m3Old, m3New, bc);
	//bc.removed = removed(m3Old, additions, bc);
	bc.renamed = renamed(removals, additions, bc);
>>>>>>> 82c6095d
	bc.changedParamList = changedParamList(removals, additions);
	bc.changedReturnType = changedReturnType(removals, additions);
	bc.deprecated = deprecated(m3Old, m3New, bc);
	
	// After changedParamList computation we filter its domain from additions
	// and removals models. 
	// TODO: naive solution. More needs to be done here. changedXModifier are also affected.
	additions = filterM3(additions, bc.changedParamList.elem);
	additions = filterM3(additions, bc.changedParamList.elem);
	bc.renamed = renamed(removals, additions, bc);
	
	//TODO: moved
	//bc.removed = removed(m3Old, additions, bc);
	
	//return postproc(bc);
	return bc;
}

@memo
BreakingChanges createFieldBC(M3 m3Old, M3 m3New, loc optionsFile = |project://maracas/config/config.properties|) {
	additions = getAdditions(m3Old, m3New);
	removals = getRemovals(m3Old, m3New);
	
	id = createBCId(m3Old, m3New);
	bc = field(id);
	bc.options = readProperties(optionsFile);
	bc.changedAccessModifier = changedAccessModifier(removals, additions, bc);
	bc.changedFinalModifier = changedFinalModifier(removals, additions, bc);
	bc.changedStaticModifier = changedStaticModifier(removals, additions, bc);
	bc.changedAbstractModifier = changedAbstractModifier(removals, additions, bc);
	//TODO: moved
	bc.deprecated = deprecated(m3Old, m3New, bc);
	//bc.removed = removed(m3Old, additions, bc);
	bc.renamed = renamed(removals, additions, bc);
	
	//return postproc(bc);
	return bc;
}

private tuple[loc,loc] createBCId(M3 m3Old, M3 m3New) = <m3Old.id, m3New.id>;


/*
 * Identifying changes in access modifiers
 */
// TODO: manage package modifier.
private rel[loc, Mapping[Modifier]] changedAccessModifier(M3 removals, M3 additions, \class(_)) 
	= changedAccessModifier(removals, additions, isClass);
	
private rel[loc, Mapping[Modifier]] changedAccessModifier(M3 removals, M3 additions, \method(_)) 
	= changedAccessModifier(removals, additions, isMethod);
	
private rel[loc, Mapping[Modifier]] changedAccessModifier(M3 removals, M3 additions, \field(_)) 
	= changedAccessModifier(removals, additions, isField);

private rel[loc, Mapping[Modifier]] changedAccessModifier(M3 removals, M3 additions, bool (loc) fun) {
	accMods = { \public(), \private(), \protected() };
	result = {};
	// The confidence of the mapping is 1 if the signature is the same
	for (<elem, modifAdded> <- additions.modifiers, fun(elem), modifAdded in accMods) {
		for (modifRemoved <- removals.modifiers[elem], modifRemoved in accMods) {
			result += { <elem, <modifRemoved, modifAdded, 1.0, MATCH_SIGNATURE>> };
		}
	}
	return result;
}

/*
 * Identifying changes in final modifiers
 */
private rel[loc, Mapping[Modifier]] changedFinalModifier(M3 removals, M3 additions, \class(_)) 
	= changedFinalModifier(removals, additions, isClass);
	
private rel[loc, Mapping[Modifier]] changedFinalModifier(M3 removals, M3 additions, \method(_)) 
	= changedFinalModifier(removals, additions, isMethod);
	
private rel[loc, Mapping[Modifier]] changedFinalModifier(M3 removals, M3 additions, \field(_)) 
	= changedFinalModifier(removals, additions, isField);
	
private rel[loc, Mapping[Modifier]] changedFinalModifier(M3 removals, M3 additions, bool (loc) fun) 
	= changedModifier(removals, additions, fun, \final());


/*
 * Identifying changes in static modifiers
 */
private rel[loc, Mapping[Modifier]] changedStaticModifier(M3 removals, M3 additions, \class(_)) 
	= changedStaticModifier(removals, additions, isClass);
	
private rel[loc, Mapping[Modifier]] changedStaticModifier(M3 removals, M3 additions, \method(_)) 
	= changedStaticModifier(removals, additions, isMethod);
	
private rel[loc, Mapping[Modifier]] changedStaticModifier(M3 removals, M3 additions, \field(_)) 
	= changedStaticModifier(removals, additions, isField);
	
private rel[loc, Mapping[Modifier]] changedStaticModifier(M3 removals, M3 additions, bool (loc) fun) 
	= changedModifier(removals, additions, fun, \static());
//	= changedModifier(removals, additions, fun, \static());

/*
 * Identifying changes in abstract modifiers
 */
private rel[loc, Mapping[Modifier]] changedAbstractModifier(M3 removals, M3 additions, \class(_)) 
	= changedAbstractModifier(removals, additions, isClass);

private rel[loc, Mapping[Modifier]] changedAbstractModifier(M3 removals, M3 additions, \method(_)) 
	= changedAbstractModifier(removals, additions, isMethod);

private rel[loc, Mapping[Modifier]] changedAbstractModifier(M3 removals, M3 additions, bool (loc) fun) 
	= changedModifier(removals, additions, fun, \abstract());

// The confidence of the mapping is 1 if the signature is the same
private rel[loc, Mapping[Modifier]] changedModifier(M3 removals, M3 additions, bool (loc) fun, Modifier modifier) 
	= { <elem, <\default(), modif, 1.0, MATCH_SIGNATURE>> 
	| <elem, modif> <- additions.modifiers, modif := modifier, fun(elem) }
	+ { <elem, <modif, \default(), 1.0, MATCH_SIGNATURE>> 
	| <elem, modif> <- removals.modifiers, modif := modifier, fun(elem) };


/*
 * Identifying deprecated elements. It only considers deprecated elements
 * introduced in m3New.
 * TODO: annotations rel in M3 from source code is not working properly.  
 */
private rel[loc, Mapping[loc]] deprecated(M3 m3Old, M3 m3New, BreakingChanges bc) {
	switch (bc) {
		case \class(_) : {
			m3Old.containment = m3Old.containment+;
			m3New.containment = m3New.containment+;
			return deprecated(m3Old, m3New, isType, bc.options);
		}
		case \method(_) : return deprecated(m3Old, m3New, isMethod, bc.options);
		case \field(_) : return deprecated(m3Old, m3New, isField, bc.options);
		default : return {};
	}
}

private rel[loc, Mapping[loc]] deprecated(M3 m3Old, M3 m3New, bool (loc) fun, map[str,str] options) {
	load = DEP_MATCHES_LOAD in options && fromString(options[DEP_MATCHES_LOAD]);
	
	// TODO: check that we only load matches from a certain kind (i.e. class, method, field)	
	if (load) {
		url = |file://| + options[DEP_MATCHES_LOC];
		matches = loadMatches(url);
		return { <from, <from, to, conf, meth>>| <from, to, conf, meth> <- matches };
	}
	
	elemsDeprecated = { e | <e, a> <- m3New.annotations, fun(e), 
						a == |java+interface:///java/lang/Deprecated|,
						m3Old.declarations[e] != {},
						|java+interface:///java/lang/Deprecated| notin m3Old.annotations[e] };
	additions = getAdditions(m3Old, m3New);
	deprecate = filterM3(m3New, elemsDeprecated);
	
	return applyMatchers(additions, deprecate, fun, options, DEP_MATCHERS);
}

private M3 filterM3(M3 m, set[loc] elems) {
	m3Filtered = m3(m.id);

	// Core M3 relations
	m3Filtered.declarations 	= filterElements(m.declarations, elems);
	m3Filtered.types 			= filterElements(m.types, elems);
	m3Filtered.uses 			= filterElements(m.uses, elems);
	m3Filtered.containment 		= filterElements(m.containment, elems);
	m3Filtered.names 			= filterElements(m.names, elems);
	m3Filtered.documentation 	= filterElements(m.documentation, elems);
	m3Filtered.modifiers 		= filterElements(m.modifiers, elems);

	// Java M3 relations
	m3Filtered.extends 			= filterElements(m.extends, elems);
	m3Filtered.implements 		= filterElements(m.implements, elems);
	m3Filtered.methodInvocation = filterElements(m.methodInvocation, elems);
	m3Filtered.fieldAccess 		= filterElements(m.fieldAccess, elems);
	m3Filtered.typeDependency 	= filterElements(m.typeDependency, elems);
	m3Filtered.methodOverrides 	= filterElements(m.methodOverrides, elems);
	m3Filtered.annotations 		= filterElements(m.annotations, elems);
	
	return m3Filtered;
}
	
private rel[&T, &R] filterElements(rel[&T, &R] relToFilter, set[&S] elems) {
	if (relToFilter != {} && elems != {}) {
		result = {};
		elemRel = getOneFrom(relToFilter);
		elemSet = getOneFrom(elems);
		
		if (<first, second> := elemRel) {
			result += (typeOf(first) == typeOf(elemSet)) ? domainR(relToFilter, elems) : {};
			result += (typeOf(second) == typeOf(elemSet)) ? rangeR(relToFilter, elems) : {};
		}
		return result;
	}
	return relToFilter;
}

 
/*
 * Identifying removed elements
 * TODO: check that removed elements are not listed in renamed or moved sets
 */
private rel[loc, Mapping[loc]] removed(M3 removals, M3 additions, \class(_)) {
	//TODO: refactor this
	//m3Old.containment = m3Old.containment+;
	//m3New.containment = m3New.containment+;
	//m3Diff = getRemovals(m3Old, m3New);	
	
	// FIXME: match signature?
	return { <elem, <parent, elem, 1.0, MATCH_SIGNATURE>> 
		| <parent, elem> <- removals.containment, isPackage(parent), isType(elem) };
}

private rel[loc, Mapping[loc]] removed(M3 removals, M3 additions, \method(_)) 
	= removed(removals, additions, isMethod);
	
private rel[loc, Mapping[loc]] removed(M3 removals, M3 additions, \field(_)) 
	= removed(removals, additions, isField);

// FIXME: match signature?
private rel[loc, Mapping[loc]] removed(M3 removals, M3 additions, bool (loc) fun)
	= { <elem, <parent, elem, 1.0, MATCH_SIGNATURE>> 
	| <parent, elem> <- removals.containment, fun(elem), isType(parent) };


/*
 * Identifying renamed elements
 */ 
private rel[loc, Mapping[loc]] renamed(M3 removals, M3 additions, BreakingChanges bc) {
	switch(bc) {
		case \class(_) : return renamed(removals, additions, isType, bc.options);
		case \method(_) : {
		// TODO: remove this code once changedParamList is correctly computed: 
		// additions and removals must be filtered first 
			result = renamed(removals, additions, isMethod, bc.options);
			for (<elem, <from, to, conf, meth>> <- result) {
				if (methodQualName(from) == methodQualName(to)) {
					result = domainX(result, {elem});
				}
			}
			return result;
		}
		case \field(_) : return renamed(removals, additions, isField, bc.options);
		default : return {};
	}
}
	
private rel[loc, Mapping[loc]] renamed(M3 removals, M3 additions, bool (loc) fun, map[str,str] options) {
	result = {};
	
	for (<cont, r> <- removals.containment, removals.declarations[r] != {}, fun(r)) {
		// Search in the same container of removed elements
		elemsSameLoc = {a | a <- additions.containment[cont], additions.declarations[a] != {}, fun(a)};
		removals = filterM3(removals, {r});
		additions = filterM3(additions, elemsSameLoc);
		result += applyMatchers(additions, removals, fun, options, MATCHERS);
	}
	
	return result;
}

rel[loc, Mapping[loc]] applyMatchers(M3 additions, M3 removals, bool (loc) fun, map[str,str] options, str option) {
	matchers = (option in options) ? split(",", options[option]) : []; 
	result = {};
	
	// Default matcher: Jaccard
	if (matchers == []) {
		Matcher jaccardMatcher = matcher(jaccardMatch); 
		matches = jaccardMatcher.match(additions, removals, fun);
		result = { <from, <from, to, conf, meth>> | <from, to, conf, meth> <- matches };
	}
	else {
		for (m <- matchers) { 
			Matcher currentMatcher = matcher(jaccardMatch); 
				
			switch (trim(m)) {
				case MATCH_LEVENSHTEIN : currentMatcher = matcher(levenshteinMatch);
				case MATCH_JACCARD : currentMatcher = matcher(jaccardMatch); 
				default : currentMatcher = matcher(jaccardMatch);
			}
				
			matches = currentMatcher.match(additions, removals, fun);
			// Removing tuples related to elements that have been checked by other matchers 
			matches = domainX(matches, domain(result));
				
			for (from <- domain(matches)) {
				bestConf = -1.0;
				bestTo = from;
				bestMeth = "";
					
				for (<to, conf, meth> <- matches[from]) {
					if (conf > bestConf) {
						bestConf = conf;
						bestTo = to;
						bestMeth = meth;
					}
				} 
					
				// Select the best match for each location
				result += <from, <from, bestTo, bestConf, bestMeth>>;
				// Let's not iterate over the same elements
				matches = domainX(matches, {from});
			}
		}
	}
	
	return result;
}

/*
 * Identifying changes in method parameter lists
 */
rel[loc, Mapping[list[TypeSymbol]]] changedParamList(M3 removals, M3 additions) 
	= changedMethodSignature(removals, additions, methodParams);


/*
 * Identifying changes in method return types
 */
rel[loc, Mapping[TypeSymbol]] changedReturnType(M3 removals, M3 additions)
	= changedMethodSignature(removals, additions, methodReturnType);
	

private rel[loc, Mapping[&T]] changedMethodSignature(M3 removals, M3 additions, &T (&U) fun) {
	// FIXME: M3 types relation is empty when generating it from a jar. Change it in the rascal side
	methsAdded = { <meth, typ> | <meth, typ> <- additions.types, isMethod(meth) || isConstructor(meth) };
	methsRemoved = { <meth, typ> | <meth, typ> <- removals.types, isMethod(meth) || isConstructor(meth) };
		
	result = {};
	for (<methAdded, typeAdded> <- methsAdded) {
		for (<methRemoved, typeRemoved> <- methsRemoved, sameMethodQualName(methAdded, methRemoved)) {
			elemsAdded = fun(typeAdded);
			elemsRemoved = fun(typeRemoved);
			
			if (elemsRemoved != elemsAdded) {
				result += <methRemoved, <elemsRemoved, elemsAdded, 1.0, MATCH_SIGNATURE>>;
			}
		}
	}
	return result;
}

// TODO: consider moving this function to Rascal module lang::java::m3::Core
private bool isType(loc entity) = isClass(entity) || isInterface(entity);

private bool sameMethodQualName(loc m1, loc m2) {
	m1Name = methodQualName(m1);
	m2Name = methodQualName(m2);
	return m1Name == m2Name;
} 

private str methodQualName(loc m) = (/<mPath: [a-zA-Z0-9.$\/]+>(<mParams: [a-zA-Z0-9.$\/]*>)/ := m.path) ? mPath : "";
private str methodName(loc m) = substring(methodQualName(m), (findLast(methodQualName(m), "/") + 1));
private list[TypeSymbol] methodParams(TypeSymbol typ) = (\method(_,_,_,params) := typ) ? params : [];
private TypeSymbol methodReturnType(TypeSymbol typ) = (\method(_,_,ret,_) := typ) ? ret : lang::java::m3::TypeSymbol::\void();


//----------------------------------------------
// Postprocessing
//----------------------------------------------

private BreakingChanges postproc(BreakingChanges bc) {
	bc = postprocRenamed(bc);

	bc.changedAccessModifier = { <e, m> | <e, m> <- bc.changedAccessModifier, include(e) };
	bc.changedFinalModifier  = { <e, m> | <e, m> <- bc.changedFinalModifier,  include(e) };
	bc.changedStaticModifier = { <e, m> | <e, m> <- bc.changedStaticModifier, include(e) };
	bc.changedAbstractModifier = { <e, m> | <e, m> <- bc.changedAbstractModifier, include(e) };
	bc.moved   = { <e, m> | <e, m> <- bc.moved,   include(e), include(m[0]), include(m[1]) };
	bc.removed = { <e, m> | <e, m> <- bc.removed, include(e), include(m[0]), include(m[1]) };
	bc.renamed = { <e, m> | <e, m> <- bc.renamed, include(e), include(m[0]), include(m[1]) };
	//bc.changedParamList  = {<e, m> | <e, m> <- bc.changedParamList,  include(e)};
	//bc.changedReturnType = {<e, m> | <e, m> <- bc.changedReturnType, include(e)};
	//bc.changedType       = {<e, m> | <e, m> <- bc.changedType,       include(e)};

	switch (bc) {
		case \method(_) : return postprocMethodBC(bc);
		default : return bc; 
	}
}

private bool include(loc l) {
	return /org\/sonar\/api\/internal\// !:= l.uri;
}
 
private BreakingChanges postprocMethodBC(BreakingChanges bc) { 
	bc = postprocChangedParamList(bc);
	return bc;
}

private BreakingChanges postprocRenamed(BreakingChanges bc) {
	bc.removed = domainX(bc.removed, (bc.removed.elem & bc.renamed.elem));
	return bc;
}

private BreakingChanges postprocChangedParamList(BreakingChanges bc) {
	bc.removed = domainX(bc.removed, (bc.removed.elem & bc.changedParamList.elem));
	return bc;
}<|MERGE_RESOLUTION|>--- conflicted
+++ resolved
@@ -56,14 +56,7 @@
 	bc.changedAccessModifier = changedAccessModifier(removals, additions, bc);
 	bc.changedFinalModifier = changedFinalModifier(removals, additions, bc);
 	bc.changedStaticModifier = changedStaticModifier(removals, additions, bc);
-<<<<<<< HEAD
-=======
 	bc.changedAbstractModifier = changedAbstractModifier(removals, additions, bc);
-	//TODO: moved
-	bc.deprecated = deprecated(m3Old, m3New, bc);
-	//bc.removed = removed(m3Old, additions, bc);
-	bc.renamed = renamed(removals, additions, bc);
->>>>>>> 82c6095d
 	bc.changedParamList = changedParamList(removals, additions);
 	bc.changedReturnType = changedReturnType(removals, additions);
 	bc.deprecated = deprecated(m3Old, m3New, bc);
@@ -161,7 +154,7 @@
 	
 private rel[loc, Mapping[Modifier]] changedStaticModifier(M3 removals, M3 additions, bool (loc) fun) 
 	= changedModifier(removals, additions, fun, \static());
-//	= changedModifier(removals, additions, fun, \static());
+
 
 /*
  * Identifying changes in abstract modifiers
